'''
(*)~---------------------------------------------------------------------------
Pupil - eye tracking platform
Copyright (C) 2012-2017  Pupil Labs

Distributed under the terms of the GNU
Lesser General Public License (LGPL v3.0).
See COPYING and COPYING.LESSER for license details.
---------------------------------------------------------------------------~(*)
'''

import time
import logging

import ndsi

from .base_backend import Base_Source, Base_Manager

try:
    from ndsi import __version__
<<<<<<< HEAD
    assert __version__ >= '0.3.0'
=======
    assert __version__ >= '0.3.2'
>>>>>>> 505ddce4
    from ndsi import __protocol_version__
except (ImportError, AssertionError):
    raise Exception("pyndsi version is to old. Please upgrade")
logger = logging.getLogger(__name__)


class NDSI_Source(Base_Source):
    """Pupil Mobile video source

    Attributes:
        get_frame_timeout (float): Maximal waiting time for next frame
        sensor (ndsi.Sensor): NDSI sensor backend
    """
    def __init__(self, g_pool, frame_size, frame_rate, network=None,
                 source_id=None, host_name=None, sensor_name=None):
        super().__init__(g_pool)
        self.sensor = None
        self._source_id = source_id
        self._sensor_name = sensor_name
        self._host_name = host_name
        self._frame_size = frame_size
        self._frame_rate = frame_rate
        self.has_ui = False
        self.control_id_ui_mapping = {}
        self.get_frame_timeout = 100  # ms
        self.ghost_mode_timeout = 10  # sec
        self._initial_refresh = True
        self.last_update = self.g_pool.get_timestamp()

        if not network:
            logger.debug('No network reference provided. Capture is started '
                         + 'in ghost mode. No images will be supplied.')
            return

        self.recover(network)

        if not self.sensor or not self.sensor.supports_data_subscription:
            logger.error('Init failed. Capture is started in ghost mode. '
                         + 'No images will be supplied.')
            self.cleanup()

        logger.debug('NDSI Source Sensor: %s' % self.sensor)

    def recover(self, network):
        logger.debug('Trying to recover with %s, %s, %s' % (self._source_id,
                                                            self._sensor_name,
                                                            self._host_name))
        if self._source_id:
            try:
                # uuid given
                self.sensor = network.sensor(self._source_id,
                                             callbacks=(self.on_notification,))
            except ValueError:
                pass

        if self.online:
            self._sensor_name = self.sensor.name
            self._host_name = self.sensor.host_name
            return
        if self._host_name and self._sensor_name:
            for sensor in network.sensors.values():
                if (sensor['host_name'] == self._host_name
                        and sensor['sensor_name'] == self._sensor_name):
                    self.sensor = network.sensor(
                        sensor['sensor_uuid'],
                        callbacks=(self.on_notification,))
                    if self.online:
                        self._sensor_name = self.sensor.name
                        self._host_name = self.sensor.host_name
                        break
        else:
            for s_id in network.sensors:
                self.sensor = network.sensor(s_id,
                                             callbacks=(self.on_notification,))
                if self.online:
                    self._sensor_name = self.sensor.name
                    self._host_name = self.sensor.host_name
                    break

    @property
    def name(self):
        return '{}'.format(self._sensor_name)
    @property
    def host(self):
        return '{}'.format(self._host_name)


    @property
    def online(self):
        return bool(self.sensor)

    def poll_notifications(self):
        while self.sensor.has_notifications:
            self.sensor.handle_notification()

    def recent_events(self, events):
        if self.online:
            self.poll_notifications()
            try:
                frame = self.sensor.get_newest_data_frame(timeout=self.get_frame_timeout)
            except ndsi.StreamError:
                frame = None
            except Exception:
                frame = None
                import traceback
                logger.error(traceback.format_exc())
            self._recent_frame = frame
            if frame:
                self._frame_size = (frame.width, frame.height)
                self.last_update = self.g_pool.get_timestamp()
                events['frame'] = frame
            elif (self.g_pool.get_timestamp() - self.last_update
                    > self.ghost_mode_timeout):
                logger.info('Entering gost mode')
                if self.online:
                    self.sensor.unlink()
                self.sensor = None
                self._source_id = None
                self._initial_refresh = True
                self.update_control_menu()
                self.last_update = self.g_pool.get_timestamp()
        else:
            time.sleep(self.get_frame_timeout/1e3)

    # remote notifications
    def on_notification(self, sensor, event):
        # should only called if sensor was created
        if self._initial_refresh:
            self.sensor.set_control_value('streaming', True)
            self.sensor.refresh_controls()
            self._initial_refresh = False
        if event['subject'] == 'error':
            # if not event['error_str'].startswith('err=-3'):
            logger.warning('Error {}'.format(event["error_str"]))
            if 'control_id' in event and event['control_id'] in self.sensor.controls:
                logger.debug(str(self.sensor.controls[event['control_id']]))
        elif self.has_ui and (event['control_id'] not in self.control_id_ui_mapping
                              or event['changes'].get('dtype') == "strmapping"
                              or event['changes'].get('dtype') == "intmapping"):
            self.update_control_menu()

        if event.get('control_id') == 'local_capture':
            if event['subject'] == 'update':
                remote_event = 'started' if event['changes'].get('value', False) else 'stopped'
            else:
                remote_event = 'stopped'

            self.notify_all({
                'subject': 'ndsi.host_recording.{}'.format(remote_event),
                'source': self.name,
                'process': self.g_pool.process})

    # local notifications
    def on_notify(self, notification):
        subject = notification['subject']
        if subject.startswith('remote_recording.'):
            if 'should_start' in subject and self.online:
                session_name = notification['session_name']
                self.sensor.set_control_value('capture_session_name', session_name)
                self.sensor.set_control_value('local_capture', True)
            elif 'should_stop' in subject:
                self.sensor.set_control_value('local_capture', False)

    @property
    def frame_size(self):
        return self._frame_size

    @property
    def frame_rate(self):
        if self.online:
            # FIXME: Hacky way to calculate frame rate. Depends on control option's caption
            fr_ctrl = self.sensor.controls.get('CAM_FRAME_RATE_CONTROL')
            if fr_ctrl:
                current_fr = fr_ctrl.get('value')
                map_ = {mapping['value']: mapping['caption'] for mapping in fr_ctrl.get('map', [])}
                current_fr_cap = map_[current_fr].replace('Hz', '').strip()
                return float(current_fr_cap)

        return self._frame_rate

    @property
    def jpeg_support(self):
        return isinstance(self._recent_frame, ndsi.frame.JPEGFrame)

    def get_init_dict(self):
        settings = super().get_init_dict()
        settings['frame_rate'] = self.frame_rate
        settings['frame_size'] = self.frame_size
        if self.online:
            settings['sensor_name'] = self.sensor.name
            settings['host_name'] = self.sensor.host_name
        else:
            settings['sensor_name'] = self._sensor_name
            settings['host_name'] = self._host_name
        return settings

    def init_gui(self):
        from pyglui import ui
        self.has_ui = True
        self.uvc_menu = ui.Growing_Menu("UVC Controls")
        self.update_control_menu()

    def add_controls_to_menu(self, menu, controls):
        from pyglui import ui

        # closure factory
        def make_value_change_fn(ctrl_id):
            def initiate_value_change(val):
                logger.debug('{}: {} >> {}'.format(self.sensor, ctrl_id, val))
                self.sensor.set_control_value(ctrl_id, val)
            return initiate_value_change

        for ctrl_id, ctrl_dict in controls:
            try:
                dtype = ctrl_dict['dtype']
                ctrl_ui = None
                if dtype == "string":
                    ctrl_ui = ui.Text_Input(
                        'value',
                        ctrl_dict,
                        label=ctrl_dict['caption'],
                        setter=make_value_change_fn(ctrl_id))
                elif dtype == "integer" or dtype == "float":
                    convert_fn = int if dtype == "integer" else float
                    ctrl_ui = ui.Slider(
                        'value',
                        ctrl_dict,
                        label=ctrl_dict['caption'],
                        min=convert_fn(ctrl_dict.get('min', 0)),
                        max=convert_fn(ctrl_dict.get('max', 100)),
                        step=convert_fn(ctrl_dict.get('res', 0.)),
                        setter=make_value_change_fn(ctrl_id))
                elif dtype == "bool":
                    ctrl_ui = ui.Switch(
                        'value',
                        ctrl_dict,
                        label=ctrl_dict['caption'],
                        on_val=ctrl_dict.get('max', True),
                        off_val=ctrl_dict.get('min', False),
                        setter=make_value_change_fn(ctrl_id))
                elif dtype == "strmapping" or dtype == "intmapping":
                    desc_list = ctrl_dict['map']
                    labels = [desc['caption'] for desc in desc_list]
                    selection = [desc['value'] for desc in desc_list]
                    ctrl_ui = ui.Selector(
                        'value',
                        ctrl_dict,
                        label=ctrl_dict['caption'],
                        labels=labels,
                        selection=selection,
                        setter=make_value_change_fn(ctrl_id))
                if ctrl_ui:
                    ctrl_ui.read_only = ctrl_dict.get('readonly', False)
                    self.control_id_ui_mapping[ctrl_id] = ctrl_ui
                    menu.append(ctrl_ui)
                else:
                    logger.error('Did not generate UI for {}'.format(ctrl_id))
            except:
                logger.error('Exception for control:\n{}'.format(ctrl_dict))
                import traceback as tb
                tb.print_exc()
        if len(menu) == 0:
            menu.append(ui.Info_Text("No {} settings found".format(menu.label)))
        return menu

    def update_control_menu(self):
        from pyglui import ui
        del self.g_pool.capture_source_menu.elements[:]
        del self.uvc_menu[:]
        self.control_id_ui_mapping = {}
        if not self.sensor:
            self.g_pool.capture_source_menu.append(
                ui.Info_Text(('Sensor %s @ %s not available. '
                              + 'Running in ghost mode.') % (self._sensor_name,
                                                             self._host_name)))
            return

        uvc_controls = []
        other_controls = []
        for entry in iter(sorted(self.sensor.controls.items())):
            if entry[0].startswith("UVC"):
                uvc_controls.append(entry)
            else:
                other_controls.append(entry)

        self.add_controls_to_menu(self.g_pool.capture_source_menu,
                                  other_controls)
        self.add_controls_to_menu(self.uvc_menu, uvc_controls)
        self.g_pool.capture_source_menu.append(self.uvc_menu)

        self.g_pool.capture_source_menu.append(ui.Button("Reset to default values",
                                                         self.sensor.reset_all_control_values))

    def cleanup(self):
        if self.online:
            self.sensor.unlink()
        self.sensor = None
        self.uvc_menu = None
        super().cleanup()


class NDSI_Manager(Base_Manager):
    """Enumerates and activates Pupil Mobile video sources

    Attributes:
        network (ndsi.Network): NDSI Network backend
        selected_host (unicode): Selected host uuid
    """

    gui_name = 'Pupil Mobile'

    def __init__(self, g_pool):
        super().__init__(g_pool)
        self.network = ndsi.Network(callbacks=(self.on_event,))
        self.network.start()
        self.selected_host = None
        self._recover_in = 3
        self._rejoin_in = 400

    def cleanup(self):
        self.deinit_gui()
        self.network.stop()

    def init_gui(self):
        from pyglui import ui
        ui_elements = []
        ui_elements.append(ui.Info_Text('Remote Pupil Mobile sources'))
        ui_elements.append(ui.Info_Text('Pupil Mobile Commspec v{}'.format(__protocol_version__)))

        def host_selection_list():
            devices = {
                s['host_uuid']: s['host_name']  # removes duplicates
                for s in self.network.sensors.values()
            }
            devices = [pair for pair in devices.items()]  # create tuples
            # split tuples into 2 lists
            return zip(*(devices or [(None, 'No hosts found')]))

        def view_host(host_uuid):
            if self.selected_host != host_uuid:
                self.selected_host = host_uuid
                self.re_build_ndsi_menu()

        host_sel, host_sel_labels = host_selection_list()
        ui_elements.append(ui.Selector('selected_host', self,
                                       selection=host_sel,
                                       labels=host_sel_labels,
                                       setter=view_host,
                                       label='Remote host'))

        self.g_pool.capture_selector_menu.extend(ui_elements)
        if not self.selected_host:
            return
        ui_elements = []

        host_menu = ui.Growing_Menu('Remote Host Information')
        ui_elements.append(host_menu)

        def source_selection_list():
            default = (None, 'Select to activate')
            # self.poll_events()
            sources = [default] + [
                (s['sensor_uuid'], s['sensor_name'])
                for s in self.network.sensors.values()
                if (s['sensor_type'] == 'video' and
                    s['host_uuid'] == self.selected_host)
            ]
            return zip(*sources)

        def activate(source_uid):
            if not source_uid:
                return
            settings = {
                'frame_size': self.g_pool.capture.frame_size,
                'frame_rate': self.g_pool.capture.frame_rate,
                'source_id': source_uid
            }
            self.activate_source(settings)

        src_sel, src_sel_labels = source_selection_list()
        host_menu.append(ui.Selector(
            'selected_source',
            selection=src_sel,
            labels=src_sel_labels,
            getter=lambda: None,
            setter=activate,
            label='Source'
        ))

        self.g_pool.capture_selector_menu.extend(ui_elements)

    def re_build_ndsi_menu(self):
        self.deinit_gui()
        self.init_gui()

    def poll_events(self):
        while self.network.has_events:
            self.network.handle_event()

    def recent_events(self, events):
        self.poll_events()

        if (isinstance(self.g_pool.capture, NDSI_Source) and not self.g_pool.capture.sensor):
            if self._recover_in <= 0:
                self.recover()
                self._recover_in = int(2*1e3 / self.g_pool.capture.get_frame_timeout)
            else:
                self._recover_in -= 1

            if self._rejoin_in <= 0:
                logger.debug('Rejoining network...')
                self.network.rejoin()
                self._rejoin_in = int(10*1e3 / self.g_pool.capture.get_frame_timeout)
            else:
                self._rejoin_in -= 1

    def on_event(self, caller, event):
        if event['subject'] == 'detach':
            logger.debug('detached: %s' % event)
            sensors = [s for s in self.network.sensors.values()]
            if self.selected_host == event['host_uuid']:
                if sensors:
                    self.selected_host = sensors[0]['host_uuid']
                else:
                    self.selected_host = None
                self.re_build_ndsi_menu()

        elif event['subject'] == 'attach':
            if event['sensor_type'] == 'video':
                logger.debug('attached: {}'.format(event))
                self.notify_all({'subject': 'capture_manager.source_found'})
            if not self.selected_host:
                self.selected_host = event['host_uuid']
            self.re_build_ndsi_menu()

    def activate_source(self, settings={}):
        settings['network'] = self.network
        if hasattr(self.g_pool, 'plugins'):
            self.g_pool.plugins.add(NDSI_Source, args=settings)
        else:
            self.g_pool.replace_source(NDSI_Source.__name__, source_settings=settings)

    def recover(self):
        self.g_pool.capture.recover(self.network)

    def on_notify(self, n):
        """Provides UI for the capture selection

        Reacts to notification:
            ``capture_manager.source_found``: Check if recovery is possible

        Emmits notifications:
            ``capture_manager.source_found``
        """
        if (n['subject'].startswith('capture_manager.source_found')
                and isinstance(self.g_pool.capture, NDSI_Source)
                and not self.g_pool.capture.sensor):
            self.recover()<|MERGE_RESOLUTION|>--- conflicted
+++ resolved
@@ -18,11 +18,7 @@
 
 try:
     from ndsi import __version__
-<<<<<<< HEAD
-    assert __version__ >= '0.3.0'
-=======
     assert __version__ >= '0.3.2'
->>>>>>> 505ddce4
     from ndsi import __protocol_version__
 except (ImportError, AssertionError):
     raise Exception("pyndsi version is to old. Please upgrade")
