--- conflicted
+++ resolved
@@ -18,11 +18,7 @@
 from time import time
 from multiprocessing import freeze_support
 
-<<<<<<< HEAD
 # UI Platform tweaks
-=======
-#UI Platform tweaks
->>>>>>> e39a3e20
 if platform.system() == 'Linux':
     scroll_factor = 10.0
 elif platform.system() == 'Windows':
@@ -32,10 +28,6 @@
 
 # imports
 from file_methods import Persistent_Dict, load_object
-<<<<<<< HEAD
-
-=======
->>>>>>> e39a3e20
 import numpy as np
 
 # display
