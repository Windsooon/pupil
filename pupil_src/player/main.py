'''
(*)~---------------------------------------------------------------------------
Pupil - eye tracking platform
Copyright (C) 2012-2017  Pupil Labs

Distributed under the terms of the GNU
Lesser General Public License (LGPL v3.0).
See COPYING and COPYING.LESSER for license details.
---------------------------------------------------------------------------~(*)
'''

import sys
import os
import platform
import errno
from glob import glob
from copy import deepcopy
from time import time
from multiprocessing.spawn import freeze_support

# UI Platform tweaks
if platform.system() == 'Linux':
    scroll_factor = 10.0
elif platform.system() == 'Windows':
    scroll_factor = 10.0
else:
    scroll_factor = 1.0

if getattr(sys, 'frozen', False):
    user_dir = os.path.expanduser(os.path.join('~', 'pupil_player_settings'))
    version_file = os.path.join(sys._MEIPASS, '_version_string_')
else:
    # We are running in a normal Python environment.
    # Make all pupil shared_modules available to this Python session.
    pupil_base_dir = os.path.abspath(__file__).rsplit('pupil_src', 1)[0]
    sys.path.append(os.path.join(pupil_base_dir, 'pupil_src', 'shared_modules'))
    # Specifiy user dirs.
    user_dir = os.path.join(pupil_base_dir, 'player_settings')
    version_file = None

# create folder for user settings, tmp data
if not os.path.isdir(user_dir):
    os.mkdir(user_dir)

# imports
from file_methods import Persistent_Dict, load_object
import numpy as np

# display
from glfw import *
# check versions for our own depedencies as they are fast-changing
from pyglui import __version__ as pyglui_version

from pyglui import ui, graph, cygl
from pyglui.cygl.utils import Named_Texture
import gl_utils
from OpenGL.GL import glClearColor
# capture
from video_capture import File_Source, EndofVideoFileError, FileSeekError

# helpers/utils
from version_utils import VersionFormat, get_version
from methods import normalize, denormalize, delta_t, get_system_info
from player_methods import correlate_data, is_pupil_rec_dir, update_recording_to_recent, load_meta_info

# monitoring
import psutil

# Plug-ins
from plugin import Plugin_List, import_runtime_plugins
from vis_circle import Vis_Circle
from vis_cross import Vis_Cross
from vis_polyline import Vis_Polyline
from vis_light_points import Vis_Light_Points
from vis_watermark import Vis_Watermark
from vis_fixation import Vis_Fixation
from vis_scan_path import Vis_Scan_Path
from vis_eye_video_overlay import Vis_Eye_Video_Overlay
from seek_bar import Seek_Bar
from trim_marks import Trim_Marks
from video_export_launcher import Video_Export_Launcher
from offline_surface_tracker import Offline_Surface_Tracker
from marker_auto_trim_marks import Marker_Auto_Trim_Marks
from fixation_detector import Gaze_Position_2D_Fixation_Detector, Pupil_Angle_3D_Fixation_Detector
from manual_gaze_correction import Manual_Gaze_Correction
from batch_exporter import Batch_Exporter
from log_display import Log_Display
from annotations import Annotation_Player
from raw_data_exporter import Raw_Data_Exporter
from log_history import Log_History
from pupil_producers import pupil_producers, Pupil_Producer_Base
from gaze_producers import gaze_producers, Gaze_Producer_Base

import logging
# set up root logger before other imports
logger = logging.getLogger()
logger.setLevel(logging.DEBUG)


assert pyglui_version >= '1.3'


# since we are not using OS.fork on MacOS we need to do a few extra things to log our exports correctly.
if platform.system() == 'Darwin':
    if __name__ == '__main__':  # clear log if main
        fh = logging.FileHandler(os.path.join(user_dir, 'player.log'), mode='w')
    # we will use append mode since the exporter will stream into the same file when using os.span processes
    fh = logging.FileHandler(os.path.join(user_dir, 'player.log'), mode='a')
else:
    fh = logging.FileHandler(os.path.join(user_dir, 'player.log'), mode='w')
fh.setLevel(logging.DEBUG)
# create console handler with a higher log level
ch = logging.StreamHandler()
ch.setLevel(logging.INFO)
# create formatter and add it to the handlers
formatter = logging.Formatter('Player: %(asctime)s - %(name)s - %(levelname)s - %(message)s')
fh.setFormatter(formatter)
formatter = logging.Formatter('Player [%(levelname)s] %(name)s : %(message)s')
ch.setFormatter(formatter)
# add the handlers to the logger
logger.addHandler(fh)
logger.addHandler(ch)

logging.getLogger("OpenGL").setLevel(logging.ERROR)
logger = logging.getLogger(__name__)

# UI Platform tweaks
if platform.system() == 'Linux':
    scroll_factor = 10.0
    window_position_default = (0, 0)
elif platform.system() == 'Windows':
    scroll_factor = 1.0
    window_position_default = (8, 31)
else:
    scroll_factor = 1.0
    window_position_default = (0, 0)


class Global_Container(object):
    pass


def session(rec_dir):
    runtime_plugins = sorted(import_runtime_plugins(os.path.join(user_dir, 'plugins')), key=lambda x: x.__name__)

    system_plugins = [Log_Display, Seek_Bar, Trim_Marks]
    vis_plugins = sorted([Vis_Circle, Vis_Fixation, Vis_Polyline, Vis_Light_Points, Vis_Cross,
                          Vis_Watermark, Vis_Eye_Video_Overlay, Vis_Scan_Path], key=lambda x: x.__name__)

    analysis_plugins = sorted([Gaze_Position_2D_Fixation_Detector,
                              Pupil_Angle_3D_Fixation_Detector,
                              Manual_Gaze_Correction, Video_Export_Launcher,
                              Offline_Surface_Tracker, Raw_Data_Exporter,
                              Batch_Exporter, Annotation_Player], key=lambda x: x.__name__)

    global pupil_producers
    global gaze_producers

    other_plugins = sorted([Log_History, Marker_Auto_Trim_Marks], key=lambda x: x.__name__)

    user_launchable_plugins = vis_plugins + analysis_plugins + other_plugins + runtime_plugins + pupil_producers + gaze_producers
    available_plugins = system_plugins + user_launchable_plugins
    name_by_index = [p.__name__ for p in available_plugins]
    plugin_by_name = dict(zip(name_by_index, available_plugins))

    # Callback functions
    def on_resize(window, w, h):
        if gl_utils.is_window_visible(window):
            hdpi_factor = float(glfwGetFramebufferSize(window)[0] / glfwGetWindowSize(window)[0])
            g_pool.gui.scale = g_pool.gui_user_scale * hdpi_factor
            g_pool.gui.update_window(w, h)
            g_pool.gui.collect_menus()
            for g in g_pool.graphs:
                g.scale = hdpi_factor
                g.adjust_window_size(w, h)
            gl_utils.adjust_gl_view(w, h)
            for p in g_pool.plugins:
                p.on_window_resize(window, w, h)

    def on_key(window, key, scancode, action, mods):
        g_pool.gui.update_key(key, scancode, action, mods)

    def on_char(window, char):
        g_pool.gui.update_char(char)

    def on_button(window, button, action, mods):
        g_pool.gui.update_button(button, action, mods)
        pos = glfwGetCursorPos(window)
        pos = normalize(pos, glfwGetWindowSize(window))
        pos = denormalize(pos, (frame.img.shape[1], frame.img.shape[0]))  # Position in img pixels
        for p in g_pool.plugins:
            p.on_click(pos, button, action)

    def on_pos(window, x, y):
        hdpi_factor = float(glfwGetFramebufferSize(window)[0]/glfwGetWindowSize(window)[0])
        g_pool.gui.update_mouse(x*hdpi_factor, y*hdpi_factor)

    def on_scroll(window, x, y):
        g_pool.gui.update_scroll(x, y*scroll_factor)

    def on_drop(window, count, paths):
        for x in range(count):
            new_rec_dir = paths[x].decode('utf-8')
            if is_pupil_rec_dir(new_rec_dir):
                logger.debug("Starting new session with '{}'".format(new_rec_dir))
                global rec_dir
                rec_dir = new_rec_dir
                glfwSetWindowShouldClose(window, True)
            else:
                logger.error("'{}' is not a valid pupil recording".format(new_rec_dir))

    tick = delta_t()

    def get_dt():
        return next(tick)

    update_recording_to_recent(rec_dir)

    video_path = [f for f in glob(os.path.join(rec_dir, "world.*"))
                  if os.path.splitext(f)[1] in ('.mp4', '.mkv', '.avi', '.h264', '.mjpeg')][0]
    timestamps_path = os.path.join(rec_dir, "world_timestamps.npy")
    pupil_data_path = os.path.join(rec_dir, "pupil_data")

    meta_info = load_meta_info(rec_dir)
    app_version = get_version(version_file)

    # log info about Pupil Platform and Platform in player.log
    logger.info('Application Version: {}'.format(app_version))
    logger.info('System Info: {}'.format(get_system_info()))

    timestamps = np.load(timestamps_path)

    # create container for globally scoped vars
    g_pool = Global_Container()
    g_pool.app = 'player'

    # Initialize capture
    cap = File_Source(g_pool, video_path, timestamps=list(timestamps))

    # load session persistent settings
    session_settings = Persistent_Dict(os.path.join(user_dir, "user_settings"))
    if VersionFormat(session_settings.get("version", '0.0')) < get_version(version_file):
        logger.info("Session setting are from older version of this app. I will not use those.")
        session_settings.clear()

    width, height = session_settings.get('window_size', cap.frame_size)
    window_pos = session_settings.get('window_position', window_position_default)
    main_window = glfwCreateWindow(width, height, "Pupil Player: "+meta_info["Recording Name"]+" - "
                                   + rec_dir.split(os.path.sep)[-1], None, None)
    glfwSetWindowPos(main_window, window_pos[0], window_pos[1])
    glfwMakeContextCurrent(main_window)
    cygl.utils.init()

    def set_scale(new_scale):
        g_pool.gui_user_scale = new_scale
        on_resize(main_window, *glfwGetFramebufferSize(main_window))

    # load pupil_positions, gaze_positions
    g_pool.pupil_data = load_object(pupil_data_path)
    g_pool.binocular = meta_info.get('Eye Mode', 'monocular') == 'binocular'
    g_pool.version = app_version
    g_pool.capture = cap
    g_pool.timestamps = timestamps
    g_pool.get_timestamp = lambda: 0.
    g_pool.play = False
    g_pool.new_seek = True
    g_pool.user_dir = user_dir
    g_pool.rec_dir = rec_dir
    g_pool.meta_info = meta_info
    g_pool.min_data_confidence = session_settings.get('min_data_confidence', 0.6)

    g_pool.pupil_positions = []
    g_pool.gaze_positions = []
    g_pool.fixations = []

    g_pool.pupil_positions_by_frame = [[] for x in g_pool.timestamps]
    g_pool.gaze_positions_by_frame = [[] for x in g_pool.timestamps]
    g_pool.fixations_by_frame = [[] for x in g_pool.timestamps]  # populated by the fixation detector plugin

    def next_frame(_):
        try:
            cap.seek_to_frame(cap.get_frame_index())
        except(FileSeekError):
            logger.warning("Could not seek to next frame.")
        else:
            g_pool.new_seek = True

    def prev_frame(_):
        try:
            cap.seek_to_frame(cap.get_frame_index()-2)
        except(FileSeekError):
            logger.warning("Could not seek to previous frame.")
        else:
            g_pool.new_seek = True

    def toggle_play(new_state):
        if cap.get_frame_index() >= cap.get_frame_count()-5:
            cap.seek_to_frame(1)  # avoid pause set by hitting trimmark pause.
            logger.warning("End of video - restart at beginning.")
        g_pool.play = new_state

    def set_data_confidence(new_confidence):
        g_pool.min_data_confidence = new_confidence
        notification = {'subject': 'min_data_confidence_changed'}
        notification['_notify_time_'] = time()+.8
        g_pool.delayed_notifications[notification['subject']] = notification

    def open_plugin(plugin):
        if plugin == "Select to load":
            return
        g_pool.plugins.add(plugin)

    def purge_plugins():
        for p in g_pool.plugins:
            if p.__class__ in user_launchable_plugins:
                p.alive = False
        g_pool.plugins.clean()

    def do_export(_):
        export_range = slice(g_pool.trim_marks.in_mark, g_pool.trim_marks.out_mark)
        export_dir = os.path.join(g_pool.rec_dir, 'exports', '{}-{}'.format(export_range.start, export_range.stop))
        try:
            os.makedirs(export_dir)
        except OSError as e:
            if e.errno != errno.EEXIST:
                logger.error("Could not create export dir")
                raise e
            else:
                overwrite_warning = "Previous export for range [{}-{}] already exsits - overwriting."
                logger.warning(overwrite_warning.format(export_range.start, export_range.stop))
        else:
            logger.info('Created export dir at "{}"'.format(export_dir))

        notification = {'subject': 'should_export', 'range': export_range, 'export_dir': export_dir}
        g_pool.notifications.append(notification)

    g_pool.gui = ui.UI()
    g_pool.gui_user_scale = session_settings.get('gui_scale', 1.)
    g_pool.main_menu = ui.Scrolling_Menu("Settings", pos=(-350, 20), size=(300, 500))
    g_pool.main_menu.append(ui.Button('Reset window size',
                                      lambda: glfwSetWindowSize(main_window, cap.frame_size[0], cap.frame_size[1])))
<<<<<<< HEAD
    g_pool.main_menu.append(ui.Selector('gui_user_scale', g_pool, setter=set_scale, selection=[.5, .75, 1., 1.5, 2.], label='Interface Size'))
=======
    g_pool.main_menu.append(ui.Selector('gui_user_scale', g_pool, setter=set_scale, selection=[.8, .9, 1., 1.1, 1.2], label='Interface Size'))
>>>>>>> a199b8b5
    g_pool.main_menu.append(ui.Info_Text('Player Version: {}'.format(g_pool.version)))
    g_pool.main_menu.append(ui.Info_Text('Capture Version: {}'.format(meta_info['Capture Software Version'])))
    g_pool.main_menu.append(ui.Info_Text('Data Format Version: {}'.format(meta_info['Data Format Version'])))
    g_pool.main_menu.append(ui.Slider('min_data_confidence', g_pool, setter=set_data_confidence,
                                      step=.05, min=0.0, max=1.0, label='Confidence threshold'))

    selector_label = "Select to load"

    space = "   "
    vis_labels = [space + p.__name__.replace('_', ' ') for p in vis_plugins]
    pupil_prod_labels = [space + p.__name__.replace('_', ' ') for p in pupil_producers]
    gaze_prod_labels = [space + p.__name__.replace('_', ' ') for p in gaze_producers]
    analysis_labels = [space + p.__name__.replace('_', ' ') for p in analysis_plugins]
    other_labels = [space + p.__name__.replace('_', ' ') for p in other_plugins]
    user_labels = [space + p.__name__.replace('_', ' ') for p in runtime_plugins]

    plugins = ([selector_label, selector_label] + vis_plugins
               + [selector_label] + pupil_producers
               + [selector_label] + gaze_producers
               + [selector_label] + analysis_plugins
               + [selector_label] + other_plugins
               + [selector_label] + runtime_plugins)
    labels = ([selector_label, "Visualization"] + vis_labels
              + ["Pupil Producers"] + pupil_prod_labels
              + ["Gaze Producers"] + gaze_prod_labels
              + ["Analysis"] + analysis_labels
              + ["Other"] + other_labels
              + ["User added"] + user_labels)

    g_pool.main_menu.append(ui.Selector('Open plugin:',
                                        selection=plugins,
                                        labels=labels,
                                        setter=open_plugin,
                                        getter=lambda: selector_label))

    g_pool.main_menu.append(ui.Button('Close all plugins', purge_plugins))
    g_pool.quickbar = ui.Stretching_Menu('Quick Bar', (0, 100), (120, -100))
    g_pool.play_button = ui.Thumb('play',
                                  g_pool,
                                  label=chr(0xf04b),
                                  setter=toggle_play,
                                  hotkey=GLFW_KEY_SPACE,
                                  label_font='fontawesome',
                                  label_offset_x=5,
                                  label_offset_y=0,
                                  label_offset_size=-24)
    g_pool.play_button.on_color[:] = (0, 1., .0, .8)
    g_pool.forward_button = ui.Thumb('forward',
                                     label=chr(0xf04e),
                                     getter=lambda: False,
                                     setter=next_frame,
                                     hotkey=GLFW_KEY_RIGHT,
                                     label_font='fontawesome',
                                     label_offset_x=5,
                                     label_offset_y=0,
                                     label_offset_size=-24)
    g_pool.backward_button = ui.Thumb('backward',
                                      label=chr(0xf04a),
                                      getter=lambda: False,
                                      setter=prev_frame,
                                      hotkey=GLFW_KEY_LEFT,
                                      label_font='fontawesome',
                                      label_offset_x=-5,
                                      label_offset_y=0,
                                      label_offset_size=-24)
    g_pool.export_button = ui.Thumb('export',
                                    label=chr(0xf063),
                                    getter=lambda: False,
                                    setter=do_export,
                                    hotkey='e',
                                    label_font='fontawesome',
                                    label_offset_x=0,
                                    label_offset_y=2,
                                    label_offset_size=-24)
    g_pool.quickbar.extend([g_pool.play_button, g_pool.forward_button, g_pool.backward_button, g_pool.export_button])
    g_pool.gui.append(g_pool.quickbar)
    g_pool.gui.append(g_pool.main_menu)

    # we always load these plugins
    system_plugins = [('Trim_Marks', {}), ('Seek_Bar', {})]
    default_plugins = [('Log_Display', {}), ('Vis_Scan_Path', {}), ('Vis_Polyline', {}),
                       ('Vis_Circle', {}), ('Video_Export_Launcher', {}),
                       ('Pupil_From_Recording', {}), ('Gaze_From_Recording', {})]
    previous_plugins = session_settings.get('loaded_plugins', default_plugins)
    g_pool.notifications = []
    g_pool.delayed_notifications = {}
    g_pool.plugins = Plugin_List(g_pool, plugin_by_name, system_plugins+previous_plugins)


    # Register callbacks main_window
    glfwSetFramebufferSizeCallback(main_window, on_resize)
    glfwSetKeyCallback(main_window, on_key)
    glfwSetCharCallback(main_window, on_char)
    glfwSetMouseButtonCallback(main_window, on_button)
    glfwSetCursorPosCallback(main_window, on_pos)
    glfwSetScrollCallback(main_window, on_scroll)
    glfwSetDropCallback(main_window, on_drop)

    g_pool.gui.configuration = session_settings.get('ui_config', {})

    # gl_state settings
    gl_utils.basic_gl_setup()
    g_pool.image_tex = Named_Texture()

    # set up performace graphs:
    pid = os.getpid()
    ps = psutil.Process(pid)
    ts = None

    cpu_graph = graph.Bar_Graph()
    cpu_graph.pos = (20, 110)
    cpu_graph.update_fn = ps.cpu_percent
    cpu_graph.update_rate = 5
    cpu_graph.label = 'CPU %0.1f'

    fps_graph = graph.Bar_Graph()
    fps_graph.pos = (140, 110)
    fps_graph.update_rate = 5
    fps_graph.label = "%0.0f REC FPS"

    pupil_graph = graph.Bar_Graph(max_val=1.0)
    pupil_graph.pos = (260, 110)
    pupil_graph.update_rate = 5
    pupil_graph.label = "Confidence: %0.2f"
    g_pool.graphs = [cpu_graph, fps_graph, pupil_graph]

    # trigger on_resize
    on_resize(main_window, *glfwGetFramebufferSize(main_window))

    while not glfwWindowShouldClose(main_window):
        # grab new frame
        if g_pool.play or g_pool.new_seek:
            g_pool.new_seek = False
            try:
                new_frame = cap.get_frame()
            except EndofVideoFileError:
                # end of video logic: pause at last frame.
                g_pool.play = False
                logger.warning("end of video")
            update_graph = True
        else:
            update_graph = False

        frame = new_frame.copy()
        events = {}
        events['frame'] = frame
        # report time between now and the last loop interation
        events['dt'] = get_dt()
        # new positons we make a deepcopy just like the image is a copy.
        events['gaze_positions'] = deepcopy(g_pool.gaze_positions_by_frame[frame.index])
        events['pupil_positions'] = deepcopy(g_pool.pupil_positions_by_frame[frame.index])

        if update_graph:
            # update performace graphs
            for p in events['pupil_positions']:
                pupil_graph.add(p['confidence'])

            t = new_frame.timestamp
            if ts and ts != t:
                dt, ts = t-ts, t
                fps_graph.add(1./dt)
            else:
               ts = new_frame.timestamp

            g_pool.play_button.status_text = str(frame.index)
        # always update the CPU graph
        cpu_graph.update()

        # publish delayed notifiactions when their time has come.
        for n in list(g_pool.delayed_notifications.values()):
            if n['_notify_time_'] < time():
                del n['_notify_time_']
                del g_pool.delayed_notifications[n['subject']]
                g_pool.notifications.append(n)

        # notify each plugin if there are new notifactions:
        while g_pool.notifications:
            n = g_pool.notifications.pop(0)
            if n['subject'] == 'start_plugin':
                g_pool.plugins.add(plugin_by_name[n['name']], args=n.get('args', {}))
            for p in g_pool.plugins:
                p.on_notify(n)

        # allow each Plugin to do its work.
        for p in g_pool.plugins:
            p.recent_events(events)

        # check if a plugin need to be destroyed
        g_pool.plugins.clean()

        # render camera image
        glfwMakeContextCurrent(main_window)
        gl_utils.make_coord_system_norm_based()
        g_pool.image_tex.update_from_frame(frame)
        g_pool.image_tex.draw()
        gl_utils.make_coord_system_pixel_based(frame.img.shape)
        # render visual feedback from loaded plugins
        for p in g_pool.plugins:
            p.gl_display()

        fps_graph.draw()
        cpu_graph.draw()
        pupil_graph.draw()
        g_pool.gui.update()

        # present frames at appropriate speed
        cap.wait(frame)

        glfwSwapBuffers(main_window)
        glfwPollEvents()

    session_settings['loaded_plugins'] = g_pool.plugins.get_initializers()
    session_settings['min_data_confidence'] = g_pool.min_data_confidence
    session_settings['gui_scale'] = g_pool.gui_user_scale
    session_settings['ui_config'] = g_pool.gui.configuration
    session_settings['window_size'] = glfwGetWindowSize(main_window)
    session_settings['window_position'] = glfwGetWindowPos(main_window)
    session_settings['version'] = str(g_pool.version)
    session_settings.close()

    # de-init all running plugins
    for p in g_pool.plugins:
        p.alive = False
    g_pool.plugins.clean()

    cap.cleanup()
    g_pool.gui.terminate()
    glfwDestroyWindow(main_window)



def show_no_rec_window():
    from pyglui.pyfontstash import fontstash
    from pyglui.ui import get_roboto_font_path
    global rec_dir
    def on_drop(window, count, paths):
        global rec_dir
        rec_dir = paths[0].decode('utf-8')

    # load session persistent settings
    session_settings = Persistent_Dict(os.path.join(user_dir, "user_settings"))
    if VersionFormat(session_settings.get("version", '0.0')) < get_version(version_file):
        logger.info("Session setting are from older version of this app. I will not use those.")
        session_settings.clear()
    w, h = session_settings.get('window_size', (1280, 720))
    window_pos = session_settings.get('window_position', window_position_default)

    glfwWindowHint(GLFW_RESIZABLE, 0)
    window = glfwCreateWindow(w, h, 'Pupil Player')
    glfwWindowHint(GLFW_RESIZABLE, 1)

    glfwMakeContextCurrent(window)
    glfwSetWindowPos(window, window_pos[0], window_pos[1])
    glfwSetDropCallback(window, on_drop)

    glfont = fontstash.Context()
    glfont.add_font('roboto', get_roboto_font_path())
    glfont.set_align_string(v_align="center", h_align="middle")
    glfont.set_color_float((0.2, 0.2, 0.2, 0.9))
    gl_utils.basic_gl_setup()
    glClearColor(0.5, .5, 0.5, 0.0)
    text = 'Drop a recording directory onto this window.'
    tip = '(Tip: You can drop a recording directory onto the app icon.)'
    # text = "Please supply a Pupil recording directory as first arg when calling Pupil Player."
    while not glfwWindowShouldClose(window):

        fb_size = glfwGetFramebufferSize(window)
        hdpi_factor = float(fb_size[0] / glfwGetWindowSize(window)[0])
        gl_utils.adjust_gl_view(*fb_size)

        if rec_dir:
            if is_pupil_rec_dir(rec_dir):
                logger.info("Starting new session with '{}'".format(rec_dir))
                text = "Updating recording format."
                tip = "This may take a while!"
            else:
                logger.error("'{}' is not a valid pupil recording".format(rec_dir))
                tip = "Oops! That was not a valid recording."
                rec_dir = None

        gl_utils.clear_gl_screen()
        glfont.set_blur(10.5)
        glfont.set_color_float((0.0, 0.0, 0.0, 1.))
        glfont.set_size(w/25.*hdpi_factor)
        glfont.draw_text(w/2*hdpi_factor, .3*h*hdpi_factor, text)
        glfont.set_size(w/30.*hdpi_factor)
        glfont.draw_text(w/2*hdpi_factor, .4*h*hdpi_factor, tip)
        glfont.set_blur(0.96)
        glfont.set_color_float((1., 1., 1., 1.))
        glfont.set_size(w/25.*hdpi_factor)
        glfont.draw_text(w/2*hdpi_factor, .3*h*hdpi_factor, text)
        glfont.set_size(w/30.*hdpi_factor)
        glfont.draw_text(w/2*hdpi_factor, .4*h*hdpi_factor, tip)

        glfwSwapBuffers(window)

        if rec_dir:
            update_recording_to_recent(rec_dir)
            glfwSetWindowShouldClose(window, True)

        glfwPollEvents()

    session_settings['window_position'] = glfwGetWindowPos(window)
    session_settings['version'] = str(get_version(version_file))
    session_settings.close()
    del glfont
    glfwDestroyWindow(window)


if __name__ == '__main__':
    freeze_support()
    try:
        rec_dir = os.path.expanduser(sys.argv[1])
    except:
        #f or dev, supply hardcoded dir:
        rec_dir = '/Users/mkassner/Desktop/Marker_Tracking_Demo_Recording'
        if os.path.isdir(rec_dir):
            logger.debug("Dev option: Using hardcoded data dir.")
        else:
            logger.warning("You did not supply a data directory when you called this script!")
    glfwInit()
    while rec_dir is not None:
        if not is_pupil_rec_dir(rec_dir):
            rec_dir = None
            show_no_rec_window()
        else:
            this_session_dir = rec_dir
            rec_dir = None
            session(this_session_dir)
    glfwTerminate()

    # import cProfile,subprocess,os
    # cProfile.runctx("main()",{},locals(),"player.pstats")
    # loc = os.path.abspath(__file__).rsplit('pupil_src', 1)
    # gprof2dot_loc = os.path.join(loc[0], 'pupil_src', 'shared_modules','gprof2dot.py')
    # subprocess.call("python "+gprof2dot_loc+" -f pstats player.pstats | dot -Tpng -o player_cpu_time.png", shell=True)
    # print "created cpu time graph for pupil player . Please check out the png next to the main.py file"<|MERGE_RESOLUTION|>--- conflicted
+++ resolved
@@ -339,11 +339,7 @@
     g_pool.main_menu = ui.Scrolling_Menu("Settings", pos=(-350, 20), size=(300, 500))
     g_pool.main_menu.append(ui.Button('Reset window size',
                                       lambda: glfwSetWindowSize(main_window, cap.frame_size[0], cap.frame_size[1])))
-<<<<<<< HEAD
-    g_pool.main_menu.append(ui.Selector('gui_user_scale', g_pool, setter=set_scale, selection=[.5, .75, 1., 1.5, 2.], label='Interface Size'))
-=======
     g_pool.main_menu.append(ui.Selector('gui_user_scale', g_pool, setter=set_scale, selection=[.8, .9, 1., 1.1, 1.2], label='Interface Size'))
->>>>>>> a199b8b5
     g_pool.main_menu.append(ui.Info_Text('Player Version: {}'.format(g_pool.version)))
     g_pool.main_menu.append(ui.Info_Text('Capture Version: {}'.format(meta_info['Capture Software Version'])))
     g_pool.main_menu.append(ui.Info_Text('Data Format Version: {}'.format(meta_info['Data Format Version'])))
