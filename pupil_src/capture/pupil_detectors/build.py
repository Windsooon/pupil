'''
(*)~---------------------------------------------------------------------------
Pupil - eye tracking platform
Copyright (C) 2012-2017  Pupil Labs

Distributed under the terms of the GNU
Lesser General Public License (LGPL v3.0).
See COPYING and COPYING.LESSER for license details.
---------------------------------------------------------------------------~(*)
'''


def build_cpp_extension():
    import subprocess as sp
    import os, sys
    src_loc = os.path.dirname(os.path.realpath(__file__))
<<<<<<< HEAD
    install_loc = os.path.split(src_loc)[0]
=======
>>>>>>> a54ea0ca
    cwd = os.getcwd()
    sp.call("cd {0} && {1} setup.py install --install-lib={0} && cd {2}".format(src_loc, sys.executable, cwd), shell=True)


if __name__ == '__main__':
    build_cpp_extension()<|MERGE_RESOLUTION|>--- conflicted
+++ resolved
@@ -14,10 +14,6 @@
     import subprocess as sp
     import os, sys
     src_loc = os.path.dirname(os.path.realpath(__file__))
-<<<<<<< HEAD
-    install_loc = os.path.split(src_loc)[0]
-=======
->>>>>>> a54ea0ca
     cwd = os.getcwd()
     sp.call("cd {0} && {1} setup.py install --install-lib={0} && cd {2}".format(src_loc, sys.executable, cwd), shell=True)
 
